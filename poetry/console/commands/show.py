# -*- coding: utf-8 -*-
from cleo import argument
from cleo import option

from .env_command import EnvCommand


class ShowCommand(EnvCommand):
<<<<<<< HEAD

    name = "show"
    description = "Shows information about packages."

    arguments = [argument("package", "Package to inspect", optional=True)]
    options = [
        option("no-dev", None, "Do not list the dev dependencies."),
        option("tree", "t", "List the dependencies as a tree."),
        option("latest", "l", "Show the latest version."),
        option(
            "outdated",
            "o",
            "Show the latest version but only for packages that are outdated.",
        ),
        option(
            "all",
            "a",
            "Show all packages (even those not compatible with current system).",
        ),
    ]
=======
    """
    Shows information about packages.

    show
        { package? : The package to inspect. }
        { --no-dev : Do not list the development dependencies. }
        { --t|tree : List the project dependencies as a tree. }
        { --l|latest : Show the latest version. }
        { --o|outdated : Show the latest version
                         but only for packages that are outdated. }
        { --a|all : Show all packages
                    (even those not compatible with the current system). }
    """
>>>>>>> 66790b4d

    help = """The show command displays detailed information about a package, or
lists all packages available."""

    colors = ["cyan", "yellow", "green", "magenta", "blue"]

    def handle(self):
        from clikit.utils.terminal import Terminal
        from poetry.repositories.installed_repository import InstalledRepository
        from poetry.semver import Version

        package = self.argument("package")

        if self.option("tree"):
            self.init_styles(self.io)

        if self.option("outdated"):
            self._args.set_option("latest", True)

        include_dev = not self.option("no-dev")
        locked_repo = self.poetry.locker.locked_repository(include_dev)

        # Show tree view if requested
        if self.option("tree") and not package:
            requires = self.poetry.package.requires + self.poetry.package.dev_requires
            packages = locked_repo.packages
            for package in packages:
                for require in requires:
                    if package.name == require.name:
                        self.display_package_tree(self._io, package, locked_repo)
                        break

            return 0

        table = self.table(style="compact")
        # table.style.line_vc_char = ""
        locked_packages = locked_repo.packages

        if package:
            pkg = None
            for locked in locked_packages:
                if package.lower() == locked.name:
                    pkg = locked
                    break

            if not pkg:
                raise ValueError("Package {} not found".format(package))

            if self.option("tree"):
                self.display_package_tree(self.io, pkg, locked_repo)

                return 0

            rows = [
                ["<info>name</>", " : <info>{}</>".format(pkg.pretty_name)],
                ["<info>version</>", " : <comment>{}</>".format(pkg.pretty_version)],
                ["<info>description</>", " : {}".format(pkg.description)],
            ]

            table.add_rows(rows)
            table.render()

            if pkg.requires:
                self.line("")
                self.line("<info>dependencies</info>")
                for dependency in pkg.requires:
                    self.line(
                        " - {} <comment>{}</>".format(
                            dependency.pretty_name, dependency.pretty_constraint
                        )
                    )

            return 0

        show_latest = self.option("latest")
        show_all = self.option("all")
        terminal = Terminal()
        width = terminal.width
        name_length = version_length = latest_length = 0
        latest_packages = {}
        latest_statuses = {}
        installed_repo = InstalledRepository.load(self.env)
        skipped = []

        python = Version.parse(".".join([str(i) for i in self.env.version_info[:3]]))

        # Computing widths
        for locked in locked_packages:
            python_constraint = locked.python_constraint
            if not python_constraint.allows(python) or not self.env.is_valid_for_marker(
                locked.marker
            ):
                skipped.append(locked)

                if not show_all:
                    continue

            current_length = len(locked.pretty_name)
            if not self._io.output.supports_ansi():
                installed_status = self.get_installed_status(locked, installed_repo)

                if installed_status == "not-installed":
                    current_length += 4

            if show_latest:
                latest = self.find_latest_package(locked, include_dev)
                if not latest:
                    latest = locked

                latest_packages[locked.pretty_name] = latest
                update_status = latest_statuses[
                    locked.pretty_name
                ] = self.get_update_status(latest, locked)

                if not self.option("outdated") or update_status != "up-to-date":
                    name_length = max(name_length, current_length)
                    version_length = max(
                        version_length, len(locked.full_pretty_version)
                    )
                    latest_length = max(latest_length, len(latest.full_pretty_version))
            else:
                name_length = max(name_length, current_length)
                version_length = max(version_length, len(locked.full_pretty_version))

        write_version = name_length + version_length + 3 <= width
        write_latest = name_length + version_length + latest_length + 3 <= width
        write_description = name_length + version_length + latest_length + 24 <= width

        for locked in locked_packages:
            color = "cyan"
            name = locked.pretty_name
            install_marker = ""
            if locked in skipped:
                if not show_all:
                    continue

                color = "black;options=bold"
            else:
                installed_status = self.get_installed_status(locked, installed_repo)
                if installed_status == "not-installed":
                    color = "red"

                    if not self._io.output.supports_ansi():
                        # Non installed in non decorated mode
                        install_marker = " (!)"

            line = "<fg={}>{:{}}{}</>".format(
                color, name, name_length - len(install_marker), install_marker
            )
            if write_version:
                line += " <b>{:{}}</b>".format(
                    locked.full_pretty_version, version_length
                )
            if show_latest:
                latest = latest_packages[locked.pretty_name]
                update_status = latest_statuses[locked.pretty_name]

                if self.option("outdated") and update_status == "up-to-date":
                    continue

                if write_latest:
                    color = "green"
                    if update_status == "semver-safe-update":
                        color = "red"
                    elif update_status == "update-possible":
                        color = "yellow"

                    line += " <fg={}>{:{}}</>".format(
                        color, latest.full_pretty_version, latest_length
                    )

            if write_description:
                description = locked.description
                remaining = width - name_length - version_length - 4
                if show_latest:
                    remaining -= latest_length

                if len(locked.description) > remaining:
                    description = description[: remaining - 3] + "..."

                line += " " + description

            self.line(line)

    def display_package_tree(self, io, package, installed_repo):
        io.write("<info>{}</info>".format(package.pretty_name))
        description = ""
        if package.description:
            description = " " + package.description

        io.write_line(" <b>{}</b>{}".format(package.pretty_version, description))

        dependencies = package.requires
        dependencies = sorted(dependencies, key=lambda x: x.name)
        tree_bar = "├"
        j = 0
        total = len(dependencies)
        for dependency in dependencies:
            j += 1
            if j == total:
                tree_bar = "└"

            level = 1
            color = self.colors[level]
            info = "{tree_bar}── <{color}>{name}</{color}> {constraint}".format(
                tree_bar=tree_bar,
                color=color,
                name=dependency.name,
                constraint=dependency.pretty_constraint,
            )
            self._write_tree_line(io, info)

            tree_bar = tree_bar.replace("└", " ")
            packages_in_tree = [package.name, dependency.name]

            self._display_tree(
                io, dependency, installed_repo, packages_in_tree, tree_bar, level + 1
            )

    def _display_tree(
        self,
        io,
        dependency,
        installed_repo,
        packages_in_tree,
        previous_tree_bar="├",
        level=1,
    ):
        previous_tree_bar = previous_tree_bar.replace("├", "│")

        dependencies = []
        for package in installed_repo.packages:
            if package.name == dependency.name:
                dependencies = package.requires

                break

        dependencies = sorted(dependencies, key=lambda x: x.name)
        tree_bar = previous_tree_bar + "   ├"
        i = 0
        total = len(dependencies)
        for dependency in dependencies:
            i += 1
            current_tree = packages_in_tree
            if i == total:
                tree_bar = previous_tree_bar + "   └"

            color_ident = level % len(self.colors)
            color = self.colors[color_ident]

            circular_warn = ""
            if dependency.name in current_tree:
                circular_warn = "(circular dependency aborted here)"

            info = "{tree_bar}── <{color}>{name}</{color}> {constraint} {warn}".format(
                tree_bar=tree_bar,
                color=color,
                name=dependency.name,
                constraint=dependency.pretty_constraint,
                warn=circular_warn,
            )
            self._write_tree_line(io, info)

            tree_bar = tree_bar.replace("└", " ")

            if dependency.name not in current_tree:
                current_tree.append(dependency.name)

                self._display_tree(
                    io, dependency, installed_repo, current_tree, tree_bar, level + 1
                )

    def _write_tree_line(self, io, line):
        if not io.output.supports_ansi():
            line = line.replace("└", "`-")
            line = line.replace("├", "|-")
            line = line.replace("──", "-")
            line = line.replace("│", "|")

        io.write_line(line)

    def init_styles(self, io):
        from clikit.api.formatter import Style

        for color in self.colors:
            style = Style(color).fg(color)
            io.output.formatter.add_style(style)
            io.error_output.formatter.add_style(style)

    def find_latest_package(self, package, include_dev):
        from clikit.io import NullIO
        from poetry.puzzle.provider import Provider
        from poetry.version.version_selector import VersionSelector

        # find the latest version allowed in this pool
        if package.source_type in ("git", "file", "directory"):
            requires = self.poetry.package.requires
            if include_dev:
                requires = requires + self.poetry.package.dev_requires

            for dep in requires:
                if dep.name == package.name:
                    provider = Provider(self.poetry.package, self.poetry.pool, NullIO())

                    if dep.is_vcs():
                        return provider.search_for_vcs(dep)[0]
                    if dep.is_file():
                        return provider.search_for_file(dep)[0]
                    if dep.is_directory():
                        return provider.search_for_directory(dep)[0]

        name = package.name
        selector = VersionSelector(self.poetry.pool)

        return selector.find_best_candidate(name, ">={}".format(package.pretty_version))

    def get_update_status(self, latest, package):
        from poetry.semver import parse_constraint

        if latest.full_pretty_version == package.full_pretty_version:
            return "up-to-date"

        constraint = parse_constraint("^" + package.pretty_version)

        if latest.version and constraint.allows(latest.version):
            # It needs an immediate semver-compliant upgrade
            return "semver-safe-update"

        # it needs an upgrade but has potential BC breaks so is not urgent
        return "update-possible"

    def get_installed_status(self, locked, installed_repo):
        for package in installed_repo.packages:
            if locked.name == package.name:
                return "installed"

        return "not-installed"<|MERGE_RESOLUTION|>--- conflicted
+++ resolved
@@ -6,14 +6,13 @@
 
 
 class ShowCommand(EnvCommand):
-<<<<<<< HEAD
 
     name = "show"
     description = "Shows information about packages."
 
-    arguments = [argument("package", "Package to inspect", optional=True)]
+    arguments = [argument("package", "The package to inspect", optional=True)]
     options = [
-        option("no-dev", None, "Do not list the dev dependencies."),
+        option("no-dev", None, "Do not list the development dependencies."),
         option("tree", "t", "List the dependencies as a tree."),
         option("latest", "l", "Show the latest version."),
         option(
@@ -27,21 +26,6 @@
             "Show all packages (even those not compatible with current system).",
         ),
     ]
-=======
-    """
-    Shows information about packages.
-
-    show
-        { package? : The package to inspect. }
-        { --no-dev : Do not list the development dependencies. }
-        { --t|tree : List the project dependencies as a tree. }
-        { --l|latest : Show the latest version. }
-        { --o|outdated : Show the latest version
-                         but only for packages that are outdated. }
-        { --a|all : Show all packages
-                    (even those not compatible with the current system). }
-    """
->>>>>>> 66790b4d
 
     help = """The show command displays detailed information about a package, or
 lists all packages available."""
